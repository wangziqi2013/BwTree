
#include "bwtree.h"
#include "time_measurer.h"

using namespace peloton::index;


using TreeType = BwTree<int, double>;
using LeafRemoveNode = typename TreeType::LeafRemoveNode;
using LeafInsertNode = typename TreeType::LeafInsertNode;
using LeafDeleteNode = typename TreeType::LeafDeleteNode;
using LeafSplitNode = typename TreeType::LeafSplitNode;
using LeafMergeNode = typename TreeType::LeafMergeNode;
using LeafNode = typename TreeType::LeafNode;

using InnerRemoveNode = typename TreeType::InnerRemoveNode;
using InnerInsertNode = typename TreeType::InnerInsertNode;
using InnerDeleteNode = typename TreeType::InnerDeleteNode;
using InnerSplitNode = typename TreeType::InnerSplitNode;
using InnerMergeNode = typename TreeType::InnerMergeNode;
using InnerNode = typename TreeType::InnerNode;

using DeltaNode = typename TreeType::DeltaNode;

using NodeType = typename TreeType::NodeType;
using DataItem = typename TreeType::DataItem;
using ValueSet = typename TreeType::ValueSet;
using KeyValueSet = typename TreeType::KeyValueSet;
using KeyType = typename TreeType::KeyType;
using LogicalLeafNode = typename TreeType::LogicalLeafNode;
using NodeSnapshot = typename TreeType::NodeSnapshot;
using LogicalInnerNode = typename TreeType::LogicalInnerNode;
using BaseNode = typename TreeType::BaseNode;

using Context = typename TreeType::Context;
using OpState = typename TreeType::OpState;

template <typename Fn, typename... Args>
void LaunchParallelTestID(uint64_t num_threads, Fn&& fn, Args &&... args) {
  std::vector<std::thread> thread_group;

  // Launch a group of threads
  for (uint64_t thread_itr = 0; thread_itr < num_threads; ++thread_itr) {
    thread_group.push_back(std::thread(fn, thread_itr, args...));
  }

  // Join the threads with the main thread
  for (uint64_t thread_itr = 0; thread_itr < num_threads; ++thread_itr) {
    thread_group[thread_itr].join();
  }
}

void GetNextNodeIDTestThread(uint64_t thread_id, BwTree<int, double> *tree_p) {
  bwt_printf("ID = %lu\n", tree_p->GetNextNodeID());
  return;
}

void GetNextNodeIDTest(BwTree<int, double> *tree_p) {
  LaunchParallelTestID(100, GetNextNodeIDTestThread, tree_p);
  return;
}

/////////////////////////////////////////////////////////////////////
// Prepare test structures
/////////////////////////////////////////////////////////////////////
BaseNode *PrepareSplitMergeLeaf(TreeType *t) {
  LeafNode *leaf_node_1_p = \
    t->DebugGetLeafNode(1, 10, INVALID_NODE_ID, {1, 2, 4, 6},
                        {{1.11},
                         {2.22},
                         {4.44},
                         {6.66}});

  LeafInsertNode *insert_node_1_p = \
    new LeafInsertNode{5, 5.555, 0, leaf_node_1_p};

  LeafInsertNode *insert_node_2_p = \
    new LeafInsertNode{3, 3.333, 0, insert_node_1_p};

  LeafSplitNode *split_node_1_p = \
    new LeafSplitNode{5, 1001, 0, insert_node_2_p};

  LeafNode *leaf_node_2_p = \
    t->DebugGetLeafNode(5, 10, 1002, {5, 6},
                        {{5.555},
                         {6.66}});

  LeafInsertNode *insert_node_3_p = \
    new LeafInsertNode{9, 9.999, 0, leaf_node_2_p};

  LeafDeleteNode *delete_node_1_p = \
    new LeafDeleteNode{5, 5.555, 0, insert_node_3_p};

  LeafMergeNode *merge_node_1_p = \
    new LeafMergeNode{5, delete_node_1_p, 0, split_node_1_p};

  LeafDeleteNode *delete_node_2_p = \
    new LeafDeleteNode{6, 6.66, 0, merge_node_1_p};

  t->InstallNewNode(1000, delete_node_2_p);
  t->InstallNewNode(1001, delete_node_1_p);

  return delete_node_2_p;
}

BaseNode *PrepareSplitMergeInner(TreeType *t) {
  InnerNode *inner_node_1_p = \
    t->DebugGetInnerNode(1, 10, 1002, {1, 2, 4, 6},
                         {101, 102, 104, 106});
  InnerInsertNode *insert_node_1_p = \
    new InnerInsertNode{5, 6, 205, 0, inner_node_1_p};

  InnerInsertNode *insert_node_2_p = \
    new InnerInsertNode{3, 4, 203, 0, insert_node_1_p};

  InnerNode *inner_node_2_p = \
    t->DebugGetInnerNode(5, 10, 1002, {5, 6},
                         {205, 106});

  InnerInsertNode *insert_node_3_p = \
    new InnerInsertNode{9, 10, 209, 0, inner_node_2_p};

  InnerDeleteNode *delete_node_1_p = \
    new InnerDeleteNode{6, 9, 5, 205, 0, insert_node_3_p};

  InnerSplitNode *split_node_1_p = \
    new InnerSplitNode{5, 1001, 0, insert_node_2_p};

  InnerMergeNode *merge_node_1_p = \
      new InnerMergeNode{5, delete_node_1_p, 0, split_node_1_p};

  InnerDeleteNode *delete_node_2_p = \
    new InnerDeleteNode{5, 9, 4, 104, 0, merge_node_1_p};

  t->InstallNewNode(1000, delete_node_2_p);
  t->InstallNewNode(1001, delete_node_1_p);

  return delete_node_2_p;
}

/*
void LocateLeftSiblingTest(TreeType *t) {
  LogicalInnerNode lin{{0, nullptr}};

  KeyType ubound{50};
  KeyType lbound{1};

  lin.ubound_p = &ubound;
  lin.lbound_p = &lbound;


  //lin.key_value_map[KeyType{1}] = 1;
  //lin.key_value_map[KeyType{10}] = 2;
  //lin.key_value_map[KeyType{20}] = 3;
  //lin.key_value_map[KeyType{30}] = 4;
  //lin.key_value_map[KeyType{40}] = 5;


  lin.key_value_map[KeyType{1}] = 1;
  lin.key_value_map[KeyType{10}] = 2;

  //KeyType search_key{1};
  //KeyType search_key{12};
  //KeyType search_key{30};
  KeyType search_key{11};

  NodeID node_id = t->LocateLeftSiblingByKey(search_key, &lin);

  bwt_printf("Left sib NodeId for key %d is %lu\n", search_key.key, node_id);

  return;
}
*/

/*
void CollectNewNodeSinceLastSnapshotTest(TreeType *t) {
  LeafNode *leaf_1_p = new LeafNode{0, 0, INVALID_NODE_ID};
  LeafRemoveNode *remove_1_p = new LeafRemoveNode{1, leaf_1_p};
  LeafRemoveNode *remove_2_p = new LeafRemoveNode{2, remove_1_p};
  LeafRemoveNode *remove_3_p = new LeafRemoveNode{3, remove_2_p};
  LeafRemoveNode *remove_4_p = new LeafRemoveNode{4, remove_3_p};
  LeafRemoveNode *remove_5_p = new LeafRemoveNode{5, remove_4_p};
  LeafRemoveNode *remove_6_p = new LeafRemoveNode{6, remove_5_p};

  LeafNode *leaf_2_p = new LeafNode{1, 1, INVALID_NODE_ID};
  LeafRemoveNode *remove_7_p = new LeafRemoveNode{1, leaf_2_p};
  LeafRemoveNode *remove_8_p = new LeafRemoveNode{2, remove_7_p};
  LeafRemoveNode *remove_9_p = new LeafRemoveNode{3, remove_8_p};

  bwt_printf("remove_1_p = %p\n", remove_1_p);
  bwt_printf("remove_2_p = %p\n", remove_2_p);
  bwt_printf("remove_3_p = %p\n", remove_3_p);
  bwt_printf("remove_4_p = %p\n", remove_4_p);
  bwt_printf("remove_5_p = %p\n", remove_5_p);
  bwt_printf("remove_6_p = %p\n", remove_6_p);
  bwt_printf("remove_7_p = %p\n", remove_7_p);
  bwt_printf("remove_8_p = %p\n", remove_8_p);
  bwt_printf("remove_9_p = %p\n", remove_9_p);

  ConstNodePointerList node_list{};

  bool ret = \
    t->CollectNewNodesSinceLastSnapshot(remove_3_p, remove_9_p, &node_list);

  bwt_printf("ret = %d\n", ret);
  for(auto p : node_list) {
    bwt_printf("ptr = %p\n", p);
  }

  return;
}
*/

void TestCollectAllValuesOnLeaf(TreeType *t) {
  BaseNode *node_p = PrepareSplitMergeLeaf(t);
  NodeSnapshot *snapshot_p = new NodeSnapshot{true};
  snapshot_p->node_id = 1000;
  snapshot_p->node_p = node_p;

  //Context *context_p = t->DebugGetContext(nullptr, snapshot_p);
  //snapshot_p = t->GetLatestNodeSnapshot(context_p);

  t->CollectAllValuesOnLeaf(snapshot_p);

  bwt_printf("========== Test CollectAllValuesOnLeaf ==========\n");

  for(auto &item : snapshot_p->GetLogicalLeafNode()->GetContainer()) {
    bwt_printf("Key = %d\n", item.first.key);
    for(auto value : item.second) {
      bwt_printf("      Value = %lf \n", value);
    }
  }

  bwt_printf("Low key = %d; High key = %d\n",
             snapshot_p->GetLogicalLeafNode()->lbound_p->key,
             snapshot_p->GetLogicalLeafNode()->ubound_p->key);

  bwt_printf("Next Node Id = %lu\n",
             snapshot_p->GetLogicalLeafNode()->next_node_id);

  bwt_printf("========== Test CollectMetaDataOnLeaf ==========\n");

  snapshot_p = new NodeSnapshot{true};
  snapshot_p->node_id = 1000;
  snapshot_p->node_p = node_p;

  //context_p = t->DebugGetContext(nullptr, snapshot_p);
  //snapshot_p = t->GetLatestNodeSnapshot(context_p);

  t->CollectMetadataOnLeaf(snapshot_p);

  for(auto &item : snapshot_p->GetLogicalLeafNode()->GetContainer()) {
    bwt_printf("Key = %d\n", item.first.key);
    for(auto value : item.second) {
      bwt_printf("      Value = %lf \n", value);
    }
  }

  bwt_printf("Low key = %d; High key = %d\n",
             snapshot_p->GetLogicalLeafNode()->lbound_p->key,
             snapshot_p->GetLogicalLeafNode()->ubound_p->key);

  bwt_printf("Next Node Id = %lu\n",
             snapshot_p->GetLogicalLeafNode()->next_node_id);

  t->DebugUninstallNode(1000);
  t->DebugUninstallNode(1001);

  return;
}

/*
void TestNavigateLeafNode(TreeType *t) {
  BaseNode *node_p = PrepareSplitMergeLeaf(t);

  bwt_printf("========== Test NavigateLeafNode ==========\n");

  // NOTE: CANNOT USE 10 SINCE 10 IS OUT OF BOUND
  for(auto i : std::vector<int>{1, 2, 3, 4, 5, 6, 7, 8, 9}) {
    NodeSnapshot *snapshot_p = new NodeSnapshot{true};
    snapshot_p->node_id = 1000;
    snapshot_p->node_p = node_p;

    t->NavigateLeafNode(i, snapshot_p);

    bwt_printf(">> Current testing: key = %d\n", i);
    for(auto &item : snapshot_p->GetLogicalLeafNode()->GetContainer()) {
      bwt_printf(">> Key = %d\n", item.first.key);
      for(auto value : item.second) {
        bwt_printf(">>      Value = %lf \n", value);
      }
    }

    bwt_printf("is sibling node = %d; NodeID = %lu\n",
               snapshot_p->is_split_sibling,
               snapshot_p->node_id);

    delete snapshot_p;
  }

  /////////////////////////////////////////////

  bwt_printf("========== Test NavigateLeafNode ==========\n");
  bwt_printf("              With split delta             \n");

  for(auto i : std::vector<int>{1, 2, 3, 4, 5, 6, 7, 8, 9}) {
    NodeSnapshot *snapshot_p = new NodeSnapshot{true};
    snapshot_p->node_id = 1000;
    // Points to split node
    snapshot_p->node_p = \
      ((DeltaNode *)(((DeltaNode *)node_p)->child_node_p))->child_node_p;

    t->NavigateLeafNode(i, snapshot_p);

    bwt_printf(">> Current testing: key = %d\n", i);
    for(auto &item : snapshot_p->GetLogicalLeafNode()->GetContainer()) {
      bwt_printf(">> Key = %d\n", item.first.key);
      for(auto value : item.second) {
        bwt_printf(">>      Value = %lf \n", value);
      }
    }

    bwt_printf("is sibling node = %d; NodeID = %lu\n",
               snapshot_p->is_split_sibling,
               snapshot_p->node_id);

    delete snapshot_p;
  }

  t->DebugUninstallNode(1000);
  t->DebugUninstallNode(1001);

  return;
}
*/

void TestCollectAllSepsOnInner(TreeType *t) {
  BaseNode *node_p = PrepareSplitMergeInner(t);

  NodeSnapshot *snapshot_p = new NodeSnapshot{false};
  snapshot_p->node_id = 1000;
  snapshot_p->node_p = node_p;

  t->CollectAllSepsOnInner(snapshot_p);

  bwt_printf("========== Test CollectAllSepsOnInner ==========\n");

  for(auto &item : snapshot_p->GetLogicalInnerNode()->GetContainer()) {
    bwt_printf("Key = %d\n", item.first.key);
    bwt_printf("      Value = %lu \n", item.second);
  }

  bwt_printf("Low key = %d; High key = %d\n",
             snapshot_p->GetLogicalInnerNode()->lbound_p->key,
             snapshot_p->GetLogicalInnerNode()->ubound_p->key);

  bwt_printf("Next Node Id = %lu\n",
             snapshot_p->GetLogicalInnerNode()->next_node_id);

  delete snapshot_p;

  bwt_printf("========== Test CollectMetadataOnInner ==========\n");

  snapshot_p = new NodeSnapshot{false};
  snapshot_p->node_id = 1000;
  snapshot_p->node_p = node_p;

  t->CollectMetadataOnInner(snapshot_p);

  for(auto &item : snapshot_p->GetLogicalInnerNode()->GetContainer()) {
    bwt_printf("Key = %d\n", item.first.key);
    bwt_printf("      Value = %lu \n", item.second);
  }

  bwt_printf("Low key = %d; High key = %d\n",
             snapshot_p->GetLogicalInnerNode()->lbound_p->key,
             snapshot_p->GetLogicalInnerNode()->ubound_p->key);

  bwt_printf("Next Node Id = %lu\n",
             snapshot_p->GetLogicalInnerNode()->next_node_id);

  t->DebugUninstallNode(1000);
  t->DebugUninstallNode(1001);

  return;
}

/*
void TestNavigateInnerNode(TreeType *t) {
  BaseNode *node_p = PrepareSplitMergeInner(t);

  bwt_printf("========== Test NavigateInnerNode ==========\n");

  // NOTE: CANNOT USE 10 SINCE 10 IS OUT OF BOUND
  for(auto i : std::vector<int>{1, 2, 3, 4, 5, 6, 7, 8, 9}) {
    NodeSnapshot *snapshot_p = new NodeSnapshot{false};
    snapshot_p->node_id = 1000;
    snapshot_p->node_p = node_p;

    NodeID node_id = t->NavigateInnerNode(i, snapshot_p);

    bwt_printf(">> Current testing: key = %d\n", i);
    if(node_id == INVALID_NODE_ID) {
      bwt_printf(">>      Value = INVALID\n");
    } else {
      bwt_printf(">>      Value = %lu \n", node_id);
      bwt_printf(">> is sibling node = %d; NodeID = %lu\n",
               snapshot_p->is_split_sibling,
               snapshot_p->node_id);
    }

    delete snapshot_p;
  }

  bwt_printf("========== Test NavigateInnerNode ==========\n");
  bwt_printf("               With Split Node              \n");

  // NOTE: CANNOT USE 10 SINCE 10 IS OUT OF BOUND
  for(auto i : std::vector<int>{1, 2, 3, 4, 5, 6, 7, 8, 9}) {
    NodeSnapshot *snapshot_p = new NodeSnapshot{false};
    snapshot_p->node_id = 1000;
    snapshot_p->node_p = \
      ((DeltaNode *)(((DeltaNode *)node_p)->child_node_p))->child_node_p;

    NodeID node_id = t->NavigateInnerNode(i, snapshot_p);

    bwt_printf(">> Current testing: key = %d\n", i);
    if(node_id == INVALID_NODE_ID) {
      bwt_printf(">>      Value = INVALID\n");
    } else {
      bwt_printf(">>      Value = %lu \n", node_id);
      bwt_printf(">> is sibling node = %d; NodeID = %lu\n",
               snapshot_p->is_split_sibling,
               snapshot_p->node_id);
    }

    delete snapshot_p;
  }
}
*/

constexpr int key_num = 1024;
constexpr int thread_num = 1024;

std::mutex tree_size_mutex;
size_t tree_size = 0;

void InsertTest1(uint64_t thread_id, TreeType *t) {
  for(int i = thread_id * key_num;i < (thread_id + 1) * key_num;i++) {
    t->Insert(i, 1.11L * i);
    t->Insert(i, 1.111L * i);
    t->Insert(i, 1.1111L * i);
    t->Insert(i, 1.11111L * i);

    //tree_size_mutex.lock();
    //tree_size += 4;
    //tree_size_mutex.unlock();
  }

  return;
}

void DeleteTest1(uint64_t thread_id, TreeType *t) {
  for(int i = thread_id * key_num;i < (thread_id + 1) * key_num;i++) {
    t->Delete(i, 1.11L * i);
    t->Delete(i, 1.111L * i);
    t->Delete(i, 1.1111L * i);
    t->Delete(i, 1.11111L * i);

    //tree_size_mutex.lock();
    //tree_size -= 4;
    //tree_size_mutex.unlock();

    //printf("Tree size = %lu\n", tree_size);
  }

  return;
}

void InsertTest2(uint64_t thread_id, TreeType *t) {
  for(int i = 0;i < key_num;i++) {
    int key = thread_num * i + thread_id;

    t->Insert(key, 1.11L * key);
    t->Insert(key, 1.111L * key);
    t->Insert(key, 1.1111L * key);
    t->Insert(key, 1.11111L * key);

    //tree_size_mutex.lock();
    //tree_size += 4;
    //tree_size_mutex.unlock();

    //printf("Tree size = %lu\n", tree_size);
  }

  return;
}

void DeleteTest2(uint64_t thread_id, TreeType *t) {
  for(int i = 0;i < key_num;i++) {
    int key = thread_num * i + thread_id;

    t->Delete(key, 1.11L * key);
    t->Delete(key, 1.111L * key);
    t->Delete(key, 1.1111L * key);
    t->Delete(key, 1.11111L * key);

    //tree_size_mutex.lock();
    //tree_size += 4;
    //tree_size_mutex.unlock();

    //printf("Tree size = %lu\n", tree_size);
  }

  return;
}

bool delete_get_value_print = false;
void DeleteGetValueTest(TreeType *t) {
  for(int i = 0;i < key_num * thread_num;i ++) {
    auto value_set = t->GetValue(i);

    if(delete_get_value_print) {
      printf("i = %d\n    Values = ", i);
    }

    for(auto it : value_set) {
      if(delete_get_value_print) {
        printf("%lf ", it);
      }
    }

    assert(value_set.size() == 0);

    if(delete_get_value_print) {
      putchar('\n');
    }
  }

  return;
}

bool insert_get_value_print = false;
void InsertGetValueTest(TreeType *t) {
  bwt_printf("GetValueTest()\n");

  auto value_set = t->GetValue(0);
  assert(value_set.size() == 1);

  for(int i = 1;i < key_num * thread_num;i++) {
    auto value_set = t->GetValue(i);

    if(insert_get_value_print) {
      printf("i = %d\n    Values = ", i);
    }

    for(auto it : value_set) {
      if(insert_get_value_print) {
        printf("%lf ", it);
      }
    }

    if(insert_get_value_print) {
      putchar('\n');
    }

    if(value_set.size() != 4) {
      //debug_stop_mutex.lock();
      //t->idb.Start();
      //debug_stop_mutex.unlock();

      assert(false);
    }
  }

  return;
}

void UpdateTest2(uint64_t thread_id, TreeType *t) {
  for(int i = 0;i < key_num;i++) {
    int key = thread_num * i + thread_id;

    t->Update(key, 1.11L * key, 2.22L * key);
    t->Update(key, 1.111L * key, 2.222L * key);
    t->Update(key, 1.1111L * key, 2.2222L * key);
    t->Update(key, 1.11111L * key, 2.22222L * key);
  }

  return;
}

void PrintStat(TreeType *t) {
  printf("Insert op = %lu; abort = %lu; abort rate = %lf\n",
         t->insert_op_count.load(),
         t->insert_abort_count.load(),
         (double)t->insert_abort_count.load() / (double)t->insert_op_count.load());

  printf("Delete op = %lu; abort = %lu; abort rate = %lf\n",
         t->delete_op_count.load(),
         t->delete_abort_count.load(),
         (double)t->delete_abort_count.load() / (double)t->delete_op_count.load());

  return;
}

#define END_TEST do{ \
                  print_flag = true; \
                  delete t1; \
                  \
                  return 0; \
                 }while(0);

int main() {
  TreeType *t1 = new BwTree<int, double>{};

  tree_size = 0;
  print_flag = false;

  TimeMeasurer timer;
  timer.StartTimer();
  LaunchParallelTestID(thread_num, InsertTest2, t1);
<<<<<<< HEAD
  timer.EndTimer();
  printf("elapsed milliseconds = %lld ms\n", timer.GetElapsedMilliSeconds());
  //print_flag = true;
=======
>>>>>>> ca73ba3d
  printf("Finished inserting all keys\n");

  PrintStat(t1);

<<<<<<< HEAD
  printf("per-core throughput = %lld K op/s\n", t1->insert_op_count.load() / thread_num / timer.GetElapsedMilliSeconds());

=======
>>>>>>> ca73ba3d
  //LaunchParallelTestID(thread_num, UpdateTest2, t1);
  //printf("Finished updating all keys\n");

  InsertGetValueTest(t1);
  printf("Finished verifying all inserted values\n");

  LaunchParallelTestID(thread_num, DeleteTest1, t1);
  printf("Finished deleting all keys\n");

  PrintStat(t1);

  DeleteGetValueTest(t1);
  printf("Finished verifying all deleted values\n");

  END_TEST

<<<<<<< HEAD
  //print_flag = true;
  timer.StartTimer();
=======
>>>>>>> ca73ba3d
  LaunchParallelTestID(thread_num, InsertTest1, t1);
  timer.EndTimer();
  printf("elapsed milliseconds = %lld ms\n", timer.GetElapsedMilliSeconds());
  printf("Finished inserting all keys\n");

  PrintStat(t1);

  InsertGetValueTest(t1);
  printf("Finished verifying all inserted values\n");

  LaunchParallelTestID(thread_num, DeleteTest2, t1);
  printf("Finished deleting all keys\n");

  PrintStat(t1);

  DeleteGetValueTest(t1);
  printf("Finished verifying all deleted values\n");

  LaunchParallelTestID(thread_num, InsertTest1, t1);
  printf("Finished inserting all keys\n");

  PrintStat(t1);

  InsertGetValueTest(t1);
  printf("Finished verifying all inserted values\n");

  LaunchParallelTestID(thread_num, DeleteTest1, t1);
  printf("Finished deleting all keys\n");

  PrintStat(t1);

  DeleteGetValueTest(t1);
  printf("Finished verifying all deleted values\n");

  LaunchParallelTestID(thread_num, InsertTest2, t1);
  printf("Finished inserting all keys\n");

  PrintStat(t1);

  InsertGetValueTest(t1);
  printf("Finished verifying all inserted values\n");

  LaunchParallelTestID(thread_num, DeleteTest2, t1);
  printf("Finished deleting all keys\n");

  PrintStat(t1);

  DeleteGetValueTest(t1);
  printf("Finished verifying all deleted values\n");

  END_TEST

  return 0;
}<|MERGE_RESOLUTION|>--- conflicted
+++ resolved
@@ -440,7 +440,7 @@
 */
 
 constexpr int key_num = 1024;
-constexpr int thread_num = 1024;
+int thread_num = 1;
 
 std::mutex tree_size_mutex;
 size_t tree_size = 0;
@@ -610,7 +610,16 @@
                   return 0; \
                  }while(0);
 
-int main() {
+int main(int argc, char *argv[]) {
+
+  if (argc != 2) {
+    printf("usage: %s num_threads", argv[0]);
+    return -1;
+  }
+
+  thread_num = atoi(argv[1]);
+  printf("thread num = %d", thread_num);
+
   TreeType *t1 = new BwTree<int, double>{};
 
   tree_size = 0;
@@ -619,21 +628,15 @@
   TimeMeasurer timer;
   timer.StartTimer();
   LaunchParallelTestID(thread_num, InsertTest2, t1);
-<<<<<<< HEAD
   timer.EndTimer();
   printf("elapsed milliseconds = %lld ms\n", timer.GetElapsedMilliSeconds());
   //print_flag = true;
-=======
->>>>>>> ca73ba3d
   printf("Finished inserting all keys\n");
 
   PrintStat(t1);
 
-<<<<<<< HEAD
   printf("per-core throughput = %lld K op/s\n", t1->insert_op_count.load() / thread_num / timer.GetElapsedMilliSeconds());
 
-=======
->>>>>>> ca73ba3d
   //LaunchParallelTestID(thread_num, UpdateTest2, t1);
   //printf("Finished updating all keys\n");
 
@@ -650,11 +653,8 @@
 
   END_TEST
 
-<<<<<<< HEAD
   //print_flag = true;
   timer.StartTimer();
-=======
->>>>>>> ca73ba3d
   LaunchParallelTestID(thread_num, InsertTest1, t1);
   timer.EndTimer();
   printf("elapsed milliseconds = %lld ms\n", timer.GetElapsedMilliSeconds());
